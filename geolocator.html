<!DOCTYPE html>
<html lang="en">
<head>
  <meta charset="utf-8"/>
  <meta name="viewport" content="width=device-width,initial-scale=1"/>
  <title>Geolocation Verification Tool</title>

  <!-- Leaflet core with rotation support -->
  <link rel="stylesheet" href="assets/vendor/leaflet/leaflet.css"/>
  <script src="assets/vendor/leaflet/leaflet.js"></script>

  <!-- Leaflet Rotation Plugin -->
  <script src="assets/vendor/leaflet-rotate/leaflet-rotate-src.js"></script>

  <!-- Leaflet Geoman for drawing -->
  <link rel="stylesheet" href="assets/vendor/leaflet-geoman/leaflet-geoman.css"/>
  <script src="assets/vendor/leaflet-geoman/leaflet-geoman.min.js"></script>

  <!-- Turf.js for angle calculations -->
  <script src="assets/vendor/turf/turf.min.js"></script>

  <!-- Leaflet Geocoder -->
  <link rel="stylesheet" href="assets/vendor/leaflet-control-geocoder/Control.Geocoder.css"/>
  <script src="assets/vendor/leaflet-control-geocoder/Control.Geocoder.js"></script>

  <!-- MarkerCluster -->
  <link rel="stylesheet" href="assets/vendor/leaflet-markercluster/MarkerCluster.css"/>
  <link rel="stylesheet" href="assets/vendor/leaflet-markercluster/MarkerCluster.Default.css"/>
  <script src="assets/vendor/leaflet-markercluster/leaflet.markercluster.js"></script>

  <!-- Mapbox GL JS for 3D terrain view -->
  <link href='assets/vendor/mapbox-gl/mapbox-gl.css' rel='stylesheet' />
  <script src='assets/vendor/mapbox-gl/mapbox-gl.js'></script>
  <script>
    if (window.mapboxgl) {
      mapboxgl.workerUrl = 'assets/vendor/mapbox-gl/mapbox-gl-csp-worker.js';
    }
  </script>

  <!-- PeakFinder API -->
  <script async type="text/javascript" src="https://www.peakfinder.com/script/peakfinder.1.0.min.js"></script>

  <!-- Konva for scene-graph overlays -->
  <script src="assets/vendor/konva/konva.min.js"></script>

  <!-- Mapillary JS -->
  <script src='assets/vendor/mapillary/mapillary.js'></script>
  <link href='assets/vendor/mapillary/mapillary.css' rel='stylesheet' />

  <link rel="stylesheet" href="assets/css/styles.css"/>

  <script src="assets/js/icons.js"></script>
</head>
<body>
  <div class="app-container">
    <div class="content-container">
      <!-- Map Panel -->
      <div class="map-panel">
        <div id="map"></div>
        <canvas id="mapCanvas"></canvas>
        
        <!-- 3D View Container -->
        <div id="view3DContainer">
          <div id="mapbox3DContainer"></div>
          <canvas id="view3DCanvas"></canvas>
        </div>
        
        <!-- PeakFinder Container -->
        <div id="peakFinderContainer">
          <canvas id="pfcanvas" oncontextmenu="event.preventDefault()"></canvas>
          <div id="pfcanvasprogress">
            <div class="spinner"></div>
            <p style="margin-top:1rem;text-align:center;color:#333">Loading PeakFinder...</p>
          </div>
        </div>
        
        <!-- Street View Container -->
        <div id="streetViewContainer">
          <iframe id="streetViewPano" frameborder="0" style="border:0" allowfullscreen></iframe>
        </div>
        
        <!-- Mapillary Container -->
        <div id="mapillaryContainer">
          <div id="mapillaryViewer"></div>
        </div>
        
        <!-- View Toggle Button -->
        <button class="view-toggle-btn" id="viewToggleBtn" onclick="toggleMapView()" style="display:none">
          <span id="viewToggleIcon">🗺️</span>
          <span id="viewToggleText">Back to 2D Map</span>
        </button>

        <!-- Map Grid Menu -->
        <div class="map-grid-menu" id="mapGridMenu" hidden tabindex="-1" aria-hidden="true">
          <div class="map-grid-menu__title">Grid Overlay</div>
          <div class="map-grid-control" id="mapGridControls">
            <button class="map-grid-toggle" id="mapGridToggle" type="button" aria-pressed="false">Show Grid</button>
            <label class="map-grid-size" for="mapGridSize">
              <span>Cell (km)</span>
              <input id="mapGridSize" type="number" min="0.1" step="0.1" value="1" inputmode="decimal"/>
            </label>
          </div>
        </div>
        
        <!-- Street View Controls -->
        <div class="street-view-controls" id="streetViewControls">
          <button class="street-view-btn" onclick="showStreetView()">🔍 Google Street View</button>
          <button class="street-view-btn" id="mapillaryLaunchButton" onclick="showMapillary()">📷 Mapillary</button>
          <button class="street-view-btn" onclick="backToMap()">🗺️ Back to Map</button>
        </div>
        
        <!-- Info Bar for 3D View -->
        <div class="view-info-bar" id="viewInfoBar">
          <span class="info-item"><span id="view3DDistance">0 km</span></span>
          <span class="info-item"><span id="view3DBearing">0°</span></span>
        </div>
        
        <!-- Toggle buttons for collapsed panels -->
        <button class="panel-toggle left" id="sidebarToggle" onclick="toggleSidebar()">
          🔍 Show Geolocator
        </button>
        <button class="panel-toggle right" id="summaryToggle" onclick="toggleSummary()">
          📊 Show Summary
        </button>

        <div class="sidebar" id="sidebar">
          <h2>
            <span>🔍 Geolocator</span>
            <div style="display:flex;gap:4px">
              <button class="help-btn" onclick="showHelp()" title="Show help">?</button>
              <button class="collapse-btn" onclick="toggleSidebar()" title="Collapse panel">◀</button>
            </div>
          </h2>
          
          <div class="mode-toggle-section">
            <label>Map Mode</label>
            <div class="mode-buttons" style="grid-template-columns:1fr 1fr 1fr;grid-template-rows:1fr 1fr">
              <button class="mode-btn active" id="placesMode" onclick="setMapMode('places')">📍 Search</button>
              <button class="mode-btn" id="groundMode" onclick="setMapMode('ground')">📷 Ground</button>
              <button class="mode-btn" id="drawMode" onclick="setMapMode('draw')">✏️ Draw</button>
              <button class="mode-btn" id="losMode" onclick="setMapMode('los')">📊 LOS</button>
              <button class="mode-btn" id="anglesMode" onclick="setMapMode('angles')">📐 Angles</button>
            </div>
          </div>

          <div id="placesControls">
            <label for="radiusSlider" style="margin-top:1rem">
              Search Radius: <span id="radiusLabel">500</span> m
            </label>
            <input id="radiusSlider" type="range" min="100" max="5000" step="100" value="500"/>
            <p>Click the map to discover nearby places</p>
            
            <div class="filter-section">
              <h3>
                <span>Filter Categories</span>
                <span style="font-size:.7rem;color:#999" id="filterCount">(24/24)</span>
              </h3>
              <div class="filter-controls">
                <button class="filter-btn" onclick="selectAllFilters()">Select All</button>
                <button class="filter-btn" onclick="deselectAllFilters()">Clear All</button>
              </div>
              <div class="filter-grid" id="filterGrid"></div>
            </div>
          </div>

          <div id="groundControls" style="display:none">
            <p style="margin-top:1rem">Click the map to select a location for ground-level imagery</p>

            <div style="margin-top:1rem;padding:1rem;background:#f8f9fa;border-radius:8px;border-left:3px solid #9D2235">
              <p style="font-size:.85rem;margin-bottom:.5rem;font-weight:600">Available Views:</p>
              <ul style="font-size:.8rem;color:#666;line-height:1.5;padding-left:1.2rem">
                <li><strong>Google Street View:</strong> 360° panoramas from Google</li>
                <li><strong>Mapillary:</strong> Community-contributed street photos</li>
              </ul>
              <p style="font-size:.75rem;color:#999;margin-top:.5rem;font-style:italic">
                Note: Coverage varies by location. Try both sources for best results.
              </p>
            </div>

            <div class="mapillary-settings" id="mapillarySettings">
              <div class="mapillary-settings__header">
                <h3>Mapillary Access (Sept 2025 update)</h3>
                <a class="mapillary-settings__link" href="https://www.mapillary.com/developer/api-documentation" target="_blank" rel="noopener">
                  Latest docs ↗
                </a>
              </div>
              <p class="mapillary-settings__intro">
                Mapillary now issues short-lived access tokens via OAuth. Register an app in the Mapillary developer dashboard, copy the client ID and client secret, then refresh the token below before launching imagery.
              </p>
              <label for="mapillaryClientId" class="mapillary-settings__label">Client ID</label>
              <input type="text" id="mapillaryClientId" class="mapillary-settings__input" placeholder="4142…" autocomplete="off" spellcheck="false"/>

              <label for="mapillaryClientSecret" class="mapillary-settings__label">Client Secret</label>
              <input type="password" id="mapillaryClientSecret" class="mapillary-settings__input" placeholder="••••••" autocomplete="off" spellcheck="false"/>

              <div class="mapillary-settings__actions">
                <button class="mapillary-settings__btn" id="mapillarySaveCredentials">💾 Save</button>
                <button class="mapillary-settings__btn mapillary-settings__btn--ghost" id="mapillaryClearCredentials">🧹 Clear</button>
                <button class="mapillary-settings__btn" id="mapillaryRefreshToken">🔄 Refresh token</button>
              </div>

              <div class="mapillary-settings__status" id="mapillaryTokenStatus">No Mapillary credentials saved.</div>
            </div>
          </div>

          <div id="anglesControls" style="display:none">
            <p style="margin-top:1rem">Draw a polygon area to analyze road intersections</p>
            
            <fieldset style="margin-top:.8rem;border:1px solid #e0e0e0;border-radius:6px;padding:.8rem">
              <legend style="font-weight:600;font-size:.85rem;padding:0 .4rem">Angle Mode</legend>
              <label style="display:flex;align-items:center;gap:.5rem;margin:.3rem 0">
                <input type="radio" name="angleMode" value="90" checked onchange="updateAngleMode()">
                <span style="font-size:.85rem">Normalized (≤90°)</span>
              </label>
              <label style="display:flex;align-items:center;gap:.5rem;margin:.3rem 0">
                <input type="radio" name="angleMode" value="180" onchange="updateAngleMode()">
                <span style="font-size:.85rem">Full (≤180°)</span>
              </label>
            </fieldset>

            <label style="margin-top:1rem">
              Angle Range (degrees):
              <div style="display:flex;gap:.5rem;align-items:center;margin-top:.3rem">
                <input id="minAngle" type="number" value="80" step="1" min="0" 
                       style="width:70px;padding:.4rem;border:1px solid #ddd;border-radius:4px;font-size:.85rem">
                <span>—</span>
                <input id="maxAngle" type="number" value="100" step="1" min="0" 
                       style="width:70px;padding:.4rem;border:1px solid #ddd;border-radius:4px;font-size:.85rem">
              </div>
              <small id="rangeHint" style="color:#666;display:block;margin-top:.3rem;font-size:.75rem">Allowed: 0—90°</small>
            </label>

            <details style="margin-top:1rem;border:1px solid #e0e0e0;border-radius:6px;padding:.8rem">
              <summary style="cursor:pointer;font-weight:600;font-size:.85rem">Highway Filter</summary>
              <div style="display:grid;grid-template-columns:1fr 1fr;gap:.5rem;margin-top:.8rem">
                <label style="display:flex;align-items:center;gap:.3rem;font-size:.75rem">
                  <input type="checkbox" class="hwy" value="motorway" checked> motorway
                </label>
                <label style="display:flex;align-items:center;gap:.3rem;font-size:.75rem">
                  <input type="checkbox" class="hwy" value="trunk" checked> trunk
                </label>
                <label style="display:flex;align-items:center;gap:.3rem;font-size:.75rem">
                  <input type="checkbox" class="hwy" value="primary" checked> primary
                </label>
                <label style="display:flex;align-items:center;gap:.3rem;font-size:.75rem">
                  <input type="checkbox" class="hwy" value="secondary" checked> secondary
                </label>
                <label style="display:flex;align-items:center;gap:.3rem;font-size:.75rem">
                  <input type="checkbox" class="hwy" value="tertiary" checked> tertiary
                </label>
                <label style="display:flex;align-items:center;gap:.3rem;font-size:.75rem">
                  <input type="checkbox" class="hwy" value="unclassified" checked> unclassified
                </label>
                <label style="display:flex;align-items:center;gap:.3rem;font-size:.75rem">
                  <input type="checkbox" class="hwy" value="residential" checked> residential
                </label>
                <label style="display:flex;align-items:center;gap:.3rem;font-size:.75rem">
                  <input type="checkbox" class="hwy" value="service" checked> service
                </label>
              </div>
            </details>

            <label style="display:flex;align-items:center;gap:.5rem;margin-top:1rem;font-size:.85rem">
              <input id="showAllRoads" type="checkbox"> 
              <span>Show all roads (context)</span>
            </label>

            <div style="display:grid;grid-template-columns:1fr;gap:.5rem;margin-top:1rem">
              <button class="filter-btn" onclick="fetchAnglesData()" 
                      style="padding:.7rem;font-size:.85rem;font-weight:600">
                🔍 Fetch & Filter
              </button>
              <button class="filter-btn" onclick="downloadIntersections()" 
                      style="padding:.5rem;font-size:.8rem">
                📥 Download Intersections
              </button>
              <button class="filter-btn" onclick="downloadSegments()" 
                      style="padding:.5rem;font-size:.8rem">
                📥 Download Segments
              </button>
            </div>

            <div style="margin-top:1rem;padding:1rem;background:#f8f9fa;border-radius:8px;border-left:3px solid #9D2235">
              <p style="font-size:.85rem;margin-bottom:.5rem;font-weight:600">How to use:</p>
              <ol style="font-size:.8rem;color:#666;line-height:1.5;padding-left:1.2rem">
                <li>Use the draw tool (top-right) to create a polygon</li>
                <li>Adjust angle range and highway filters</li>
                <li>Click "Fetch & Filter"</li>
                <li>Red lines show matching road segments</li>
                <li>Blue dots show intersection points</li>
              </ol>
            </div>
          </div>

          <div id="losControls" style="display:none">
            <div style="margin-top:1rem">
              <label>Visualization Mode</label>
              <div style="display:grid;grid-template-columns:1fr 1fr;gap:.5rem;margin-top:.5rem">
                <button class="mode-btn active" id="mapboxLOSMode" onclick="setLOSMode('mapbox')">
                  🗻 Mapbox 3D
                </button>
                <button class="mode-btn" id="peakfinderLOSMode" onclick="setLOSMode('peakfinder')">
                  ⛰️ PeakFinder
                </button>
              </div>
            </div>
            
            <div style="margin-top:1rem">
              <label>Mapbox Access Token 
                <a href="https://account.mapbox.com/access-tokens/" target="_blank" rel="noopener" 
                   style="color:#9D2235;text-decoration:none;font-size:1rem" title="Get your free Mapbox token">ℹ</a>
              </label>
              <input type="text" id="mapboxToken" placeholder="pk.eyJ..." 
                     style="width:100%;padding:.5rem;border:2px solid #ddd;border-radius:6px;font-size:.85rem;margin-top:.3rem"
                     onchange="saveMapboxToken()"/>
              <p style="font-size:.7rem;color:#666;margin-top:.3rem">
                Required for Mapbox 3D mode. Free tier: 100k requests/month.
              </p>
            </div>
            
            <div style="margin-top:1rem;padding:1rem;background:#f8f9fa;border-radius:8px;border-left:3px solid #9D2235">
              <p style="font-size:.85rem;margin-bottom:.5rem;font-weight:600">How to use:</p>
              <ol style="font-size:.8rem;color:#666;line-height:1.5;padding-left:1.2rem">
                <li>Choose visualization mode above</li>
                <li>Enter Mapbox token (for 3D mode only)</li>
                <li>Click Point A (observer position)</li>
                <li>Click Point B (what you're looking at)</li>
                <li>View panoramic horizon or 3D terrain</li>
              </ol>
            </div>
            
            <div id="losStatus" style="margin-top:1rem;padding:.6rem;background:#f0f4ff;border-radius:6px;text-align:center;font-size:.85rem;color:#9D2235">
              Choose mode and click two points
            </div>

            <button class="filter-btn" onclick="clearLineOfSight()" style="margin-top:1rem;width:100%">
              Clear Points
            </button>
          </div>
          
          <div id="status">Ready</div>

          <div class="layer-toggle">
            <div class="layer-toggle__header">
              <label>Map Layer</label>
<<<<<<< HEAD
=======
              <div class="map-grid-control" id="mapGridControls">
                <button class="map-grid-toggle" id="mapGridToggle" type="button" aria-pressed="false">Show Grid</button>
                <label class="map-grid-size" for="mapGridSize">
                  <span>Cell (km)</span>
                  <input id="mapGridSize" type="number" min="0.1" step="0.1" value="1" inputmode="decimal"/>
                </label>
              </div>
>>>>>>> a7aaa1cc
            </div>
            <div class="layer-toggle__buttons">
              <button class="toggle-btn active" id="layerStreet" onclick="setMapLayer('street')">
                🗺️ Street Map
              </button>
              <button class="toggle-btn" id="layerSatellite" onclick="setMapLayer('satellite')">
                🛰️ ESRI Satellite
              </button>
              <button class="toggle-btn" id="layerGoogle" onclick="setMapLayer('google')">
                🌍 Google Satellite
              </button>
              <button class="toggle-btn" id="elevationToggle" onclick="toggleElevationOverlay()">
                ⛰️ Elevation Overlay (Mapbox)
              </button>
              <div id="elevationOpacityControl" style="display:none">
                <label for="elevationOpacity" style="font-size:.75rem;color:#666">Opacity</label>
                <input id="elevationOpacity" type="range" min="0" max="100" value="60" oninput="setElevationOpacity(this.value)" />
                <label for="elevationEnhance" style="font-size:.75rem;color:#666;margin-top:.4rem;display:block">Enhance lines</label>
                <input id="elevationEnhance" type="range" min="100" max="220" value="135" oninput="setElevationEnhance(this.value)" />
                <label for="elevationBlend" style="font-size:.75rem;color:#666;margin-top:.4rem;display:block">Blend</label>
                <select id="elevationBlend" onchange="setElevationBlend(this.value)">
                  <option value="multiply">Multiply (best on light maps)</option>
                  <option value="screen">Screen (best on dark/satellite)</option>
                  <option value="overlay">Overlay</option>
                  <option value="normal">Normal</option>
                </select>
              </div>
            </div>
            <div class="map-grid-control" id="mapGridControls">
              <button class="map-grid-toggle" id="mapGridToggle" type="button" aria-pressed="false">Show Grid</button>
              <label class="map-grid-size" for="mapGridSize">
                <span>Cell (km)</span>
                <input id="mapGridSize" type="number" min="0.1" step="0.1" value="1" inputmode="decimal"/>
              </label>
            </div>
            <p style="font-size:.7rem;color:#999;margin-top:.5rem;line-height:1.3">
              Note: Google layer works but may require API key for production use
            </p>
          </div>
        </div>

        <!-- Summary Panel -->
        <div class="summary-panel" id="summaryPanel">
          <h3>
            <span>📊 Discovery Summary</span>
            <button class="collapse-btn" onclick="toggleSummary()" title="Collapse panel">▶</button>
          </h3>
          <div class="summary-stats">
            <div class="stat-card">
              <div class="number" id="totalPlaces">0</div>
              <div class="label">Total Places</div>
            </div>
            <div class="stat-card" style="background:linear-gradient(135deg,#C5283D,#E84A5F)">
              <div class="number" id="totalCategories">0</div>
              <div class="label">Categories</div>
            </div>
          </div>
          <div class="category-breakdown">
            <h4>Breakdown by Category</h4>
            <div id="categoryList"></div>
          </div>
        </div>
      </div>

      <!-- Resizer -->
      <div class="resizer" id="resizer"></div>

      <!-- Image Panel -->
      <div class="image-panel" id="imagePanel">
        <!-- Upload Section -->
        <div class="image-upload-section">
          <input type="file" id="imageUpload" accept="image/*" multiple style="display:none"/>
          <button class="upload-btn" onclick="document.getElementById('imageUpload').click()">
            🖼️ Upload Images
          </button>
        </div>
        
        <!-- Layers Panel -->
        <div class="layers-panel" id="layersPanel">
          <h4>Image Layers</h4>
          <div class="layers-list" id="layersList">
            <p class="no-layers">No layers yet</p>
          </div>
        </div>
        
        <div class="image-viewer" id="imageViewer">
          <div class="no-image">
            <svg viewBox="0 0 24 24" fill="none" stroke="currentColor" stroke-width="2">
              <rect x="3" y="3" width="18" height="18" rx="2" ry="2"/>
              <circle cx="8.5" cy="8.5" r="1.5"/>
              <polyline points="21 15 16 10 5 21"/>
            </svg>
            <p>Upload images to begin analysis</p>
          </div>
          <div class="image-canvas-container">
            <canvas id="imageCanvas"></canvas>
          </div>
        </div>

        <!-- Drawing Toolbar -->
        <div class="toolbar">
          <div class="toolbar-section">
            <span class="toolbar-label">Tools</span>
            <button class="tool-btn" data-tool="pan" onclick="selectTool('pan')">✋ Pan</button>
            <button class="tool-btn" data-tool="rect" onclick="selectTool('rect')">▭ Rect</button>
            <button class="tool-btn" data-tool="circle" onclick="selectTool('circle')">⭕ Circle</button>
            <button class="tool-btn" data-tool="ellipse" onclick="selectTool('ellipse')">⬭ Ellipse</button>
            <button class="tool-btn" data-tool="line" onclick="selectTool('line')">─ Line</button>
            <button class="tool-btn" data-tool="arrow" onclick="selectTool('arrow')">➜ Arrow</button>
            <button class="tool-btn" data-tool="polygon" onclick="selectTool('polygon')">⬡ Poly</button>
            <button class="tool-btn" data-tool="freehand" onclick="selectTool('freehand')">✏ Draw</button>
            <button class="tool-btn" data-tool="note" onclick="selectTool('note')">📝 Note</button>
            <button class="tool-btn" onclick="addProtractorImage()">📐 Protractor</button>
          </div>

          <div class="toolbar-section">
            <span class="toolbar-label">Color</span>
            <input type="color" id="colorPicker" value="#FF4444" onchange="selectColor(this.value)" 
                   style="width:40px;height:32px;border:2px solid #ddd;border-radius:6px;cursor:pointer;background:none"/>
          </div>

          <div class="toolbar-section">
            <span class="toolbar-label">Style</span>
            <button class="style-toggle active" id="solidToggle" onclick="toggleLineStyle()">Solid</button>
            <button class="style-toggle" id="fillToggle" onclick="toggleFill()">Fill</button>
            <input type="range" id="opacitySlider" min="0" max="100" value="20" 
                   onchange="updateFillOpacity(this.value)" 
                   oninput="updateFillOpacity(this.value)"
                   style="width:60px;height:4px;cursor:pointer;margin-left:8px"
                   title="Fill Opacity"/>
            <span id="opacityLabel" style="font-size:.7rem;color:#666;margin-left:4px">20%</span>
          </div>

          <div class="toolbar-section">
            <span class="toolbar-label">Width</span>
            <button class="style-toggle active" data-width="1" onclick="selectLineWidth(1)">1px</button>
            <button class="style-toggle" data-width="2" onclick="selectLineWidth(2)">2px</button>
            <button class="style-toggle" data-width="3" onclick="selectLineWidth(3)">3px</button>
            <button class="style-toggle" data-width="5" onclick="selectLineWidth(5)">5px</button>
          </div>

          <div class="toolbar-section">
            <button class="tool-btn" onclick="undoLast()">↶ Undo</button>
            <button class="tool-btn" onclick="clearAll()">🗑️ Clear</button>
          </div>
        </div>
      </div>
    </div>
  </div>

  <!-- Help Overlay -->
  <div class="help-overlay" id="helpOverlay">
    <div class="help-content">
      <div class="help-header">
        <h1 class="help-title">🔍 Geolocator Help</h1>
        <button class="help-close" onclick="hideHelp()">×</button>
      </div>
      
      <div class="help-section">
        <h3>🗺️ Getting Started</h3>
        <p>This tool helps you discover and analyze locations using multiple data sources and visualization modes.</p>
        
        <div class="help-feature">
          <strong>Quick Start:</strong> Click anywhere on the map to search for nearby places, or use the search bar in the top-right corner to find specific locations.
        </div>
      </div>

      <div class="help-section">
        <h3>📍 Search Mode</h3>
        <p>Discover places around any location:</p>
        <ul>
          <li><strong>Click the map</strong> to search for places within the selected radius</li>
          <li><strong>Adjust radius</strong> using the slider (100m to 5km)</li>
          <li><strong>Filter categories</strong> to focus on specific types of places</li>
          <li><strong>View results</strong> in the summary panel on the right</li>
        </ul>
      </div>

      <div class="help-section">
        <h3>📐 Angles Mode</h3>
        <p>Analyze road intersection angles for forensic purposes:</p>
        <ul>
          <li><strong>Draw a polygon</strong> using the drawing tools (top-right)</li>
          <li><strong>Select angle mode</strong>: Normalized (≤90°) or Full (≤180°)</li>
          <li><strong>Set angle range</strong> to filter specific intersection types</li>
          <li><strong>Filter highway types</strong> to focus on specific road categories</li>
          <li><strong>Click Fetch & Filter</strong> to find matching intersections</li>
          <li><strong>Download results</strong> as GeoJSON for further analysis</li>
        </ul>
      </div>

      <div class="help-section">
        <h3>📷 Ground View Mode</h3>
        <p>Explore street-level imagery:</p>
        <ul>
          <li><strong>Click the map</strong> to select a location</li>
          <li><strong>Choose Google Street View</strong> for 360° panoramas</li>
          <li><strong>Try Mapillary</strong> for community-contributed photos</li>
          <li><strong>Switch between sources</strong> for better coverage</li>
        </ul>
      </div>

      <div class="help-section">
        <h3>✏️ Drawing Tools</h3>
        <p>Annotate images and maps with professional drawing tools:</p>
        <ul>
          <li><strong>Pan Tool:</strong> Move around images and select layers</li>
          <li><strong>Shapes:</strong> Rectangle, circle, ellipse, line, arrow, polygon</li>
          <li><strong>Freehand:</strong> Draw custom shapes</li>
          <li><strong>Sticky Notes:</strong> Click to place draggable text notes anywhere</li>
          <li><strong>Color Picker:</strong> Choose any color from the full spectrum</li>
          <li><strong>Fill Control:</strong> Toggle fills on/off and adjust transparency</li>
          <li><strong>Line Style:</strong> Solid or dashed lines</li>
          <li><strong>Line Width:</strong> 1px to 5px thickness options</li>
        </ul>
        <div class="help-feature">
          <strong>Sticky Notes:</strong> Select the Note tool and click anywhere on the map or image to place a note. Click and drag the header to move notes. Type directly in the note area. Delete with the × button.
        </div>
      </div>

      <div class="help-section">
        <h3>📊 Line of Sight (LOS)</h3>
        <p>Analyze visibility between two points with two visualization options:</p>
        <ul>
          <li><strong>Choose mode:</strong> Mapbox 3D (requires token) or PeakFinder (no token needed)</li>
          <li><strong>Click Point A</strong> (observer position)</li>
          <li><strong>Click Point B</strong> (target location)</li>
          <li><strong>View terrain:</strong> 3D interactive view or labeled mountain panorama</li>
        </ul>
      </div>

      <div class="help-section">
        <h3>🖼️ Image Analysis</h3>
        <p>Upload and analyze images:</p>
        <ul>
          <li><strong>Upload images</strong> using the upload button</li>
          <li><strong>Layer management</strong> with opacity and scale controls</li>
          <li><strong>Pan and zoom</strong> for detailed analysis</li>
          <li><strong>Draw annotations</strong> directly on images</li>
        </ul>
      </div>

      <div class="help-section">
        <h3>🎛️ Map Layers</h3>
        <p>Switch between different map types:</p>
        <ul>
          <li><strong>Street Map:</strong> OpenStreetMap for navigation</li>
          <li><strong>ESRI Satellite:</strong> High-resolution satellite imagery</li>
          <li><strong>Google Satellite:</strong> Alternative satellite view</li>
        </ul>
      </div>

      <div class="help-section">
        <h3>💡 Tips & Tricks</h3>
        <ul>
          <li><strong>Resize panels</strong> by dragging the separator between map and image areas</li>
          <li><strong>Collapse panels</strong> using the arrow buttons to maximize workspace</li>
          <li><strong>Undo drawings</strong> with the undo button or clear all with the clear button</li>
          <li><strong>Rotate map</strong> using the compass control in the bottom-left</li>
          <li><strong>Zoom to places</strong> by clicking on them in the summary panel</li>
        </ul>
      </div>

      <div class="help-section">
        <h3>🔧 Keyboard Shortcuts</h3>
        <ul>
          <li><strong>Mouse wheel:</strong> Zoom in/out</li>
          <li><strong>Shift + Mouse wheel:</strong> Pan images</li>
          <li><strong>Double-click:</strong> Reset image zoom</li>
          <li><strong>Double-click:</strong> Complete polygon drawing</li>
        </ul>
      </div>
    </div>
  </div>

  <script src="assets/js/map-setup.js"></script>
  <script src="assets/js/grid-overlay.js"></script>
  <script src="assets/js/angles-mode.js"></script>
  <script src="assets/js/places-mode.js"></script>
  <script src="assets/js/resizer.js"></script>
  <script src="assets/js/image-layers.js"></script>
  <script src="assets/js/sticky-notes.js"></script>
  <script src="assets/js/drawing-tools.js"></script>
  <script src="assets/js/image-zoom-pan.js"></script>
  <script src="assets/js/line-of-sight.js"></script>
  <script src="assets/js/mapillary-auth.js"></script>
  <script src="assets/js/street-view.js"></script>
</body>
</html><|MERGE_RESOLUTION|>--- conflicted
+++ resolved
@@ -343,16 +343,6 @@
           <div class="layer-toggle">
             <div class="layer-toggle__header">
               <label>Map Layer</label>
-<<<<<<< HEAD
-=======
-              <div class="map-grid-control" id="mapGridControls">
-                <button class="map-grid-toggle" id="mapGridToggle" type="button" aria-pressed="false">Show Grid</button>
-                <label class="map-grid-size" for="mapGridSize">
-                  <span>Cell (km)</span>
-                  <input id="mapGridSize" type="number" min="0.1" step="0.1" value="1" inputmode="decimal"/>
-                </label>
-              </div>
->>>>>>> a7aaa1cc
             </div>
             <div class="layer-toggle__buttons">
               <button class="toggle-btn active" id="layerStreet" onclick="setMapLayer('street')">
