/* ========== IMAGE UPLOAD & LAYER MANAGEMENT ========== */
let imageLayers = [];
let selectedLayerId = null;
let isDraggingLayer = false;
let isResizingLayer = false;
let resizeHandle = null;
let dragOffsetX = 0;
let dragOffsetY = 0;
let resizeStartX = 0;
let resizeStartY = 0;
let resizeStartScale = 1;
let resizeStartLayerX = 0;
let resizeStartLayerY = 0;

const drawingLayerRegistry = (() => {
  const entries = new Map();
  const counters = new Map();

  const PANEL_LABELS = {
    image: 'Image Canvas',
    'map-overlay': 'Map Overlay',
    map: 'Map',
    view3d: '3D View',
    peakfinder: 'Peak Finder',
    streetview: 'Street View',
    mapillary: 'Mapillary'
  };

  const SHAPE_LABELS = {
    rect: 'Rectangle',
    rectangle: 'Rectangle',
    ellipse: 'Ellipse',
    circle: 'Circle',
    line: 'Line',
    polyline: 'Polyline',
    polygon: 'Polygon',
    arrow: 'Arrow',
    freehand: 'Freehand',
    marker: 'Marker'
  };

  const SHAPE_ICONS = {
    rect: '▭',
    rectangle: '▭',
    ellipse: '⬭',
    circle: '⭕',
    line: '／',
    polyline: '〰️',
    polygon: '⬡',
    arrow: '➜',
    freehand: '✏️',
    marker: '📍'
  };

  function toTitleCase(value) {
    if (!value) return '';
    return value
      .toString()
      .replace(/[-_]+/g, ' ')
      .replace(/\b\w/g, (char) => char.toUpperCase())
      .trim();
  }

  function describePanel(panelKey) {
    return PANEL_LABELS[panelKey] || toTitleCase(panelKey) || 'Canvas';
  }

  function describeShape(shapeType) {
    if (!shapeType) return 'Drawing';
    const normalized = shapeType.toString().toLowerCase();
    return SHAPE_LABELS[normalized] || toTitleCase(shapeType) || 'Drawing';
  }

  function iconForShape(shapeType, panelKey) {
    const normalized = shapeType ? shapeType.toString().toLowerCase() : '';
    if (SHAPE_ICONS[normalized]) return SHAPE_ICONS[normalized];
    if (panelKey === 'map' || panelKey === 'map-overlay') return '🗺️';
    return '✏️';
  }

  function nextCounter(panelKey, shapeType) {
    const key = `${panelKey}:${shapeType}`;
    const current = counters.get(key) || 0;
    const next = current + 1;
    counters.set(key, next);
    return next;
  }

  function getKonvaKey(shape, panelKey) {
    if (!shape) return null;
    return `konva:${panelKey}:${shape._id}`;
  }

  function ensureKonvaMetadata(shape, panelKey, shapeType) {
    if (!shape || typeof shape.getAttr !== 'function' || typeof shape.setAttr !== 'function') {
      return { createdAt: Date.now(), name: describeShape(shapeType) };
    }

    let createdAt = shape.getAttr('layerCreatedAt');
    if (!createdAt) {
      createdAt = Date.now();
      shape.setAttr('layerCreatedAt', createdAt);
    }

    let name = shape.getAttr('layerLabel');
    if (!name) {
      const counter = nextCounter(panelKey, shapeType);
      name = `${describeShape(shapeType)} · ${describePanel(panelKey)} ${counter}`;
      shape.setAttr('layerLabel', name);
    }

    return { createdAt, name };
  }

  function getLeafletKey(layer) {
    if (!layer) return null;
    if (layer._leaflet_id != null) {
      return `leaflet:${layer._leaflet_id}`;
    }
    if (typeof L !== 'undefined' && typeof L.stamp === 'function') {
      return `leaflet:${L.stamp(layer)}`;
    }
    return `leaflet:${Date.now() + Math.random()}`;
  }

  function ensureLeafletMetadata(layer, shapeType) {
    if (!layer) {
      return { createdAt: Date.now(), name: describeShape(shapeType) };
    }

    let createdAt = layer._layerCreatedAt;
    if (!createdAt) {
      createdAt = Date.now();
      layer._layerCreatedAt = createdAt;
    }

    let name = layer._layerLabel;
    if (!name) {
      const counter = nextCounter('map', shapeType);
      name = `${describeShape(shapeType)} · Map ${counter}`;
      layer._layerLabel = name;
    }

    return { createdAt, name };
  }

  function resolveLeafletShapeType(layer) {
    if (!layer) return 'Drawing';
    if (layer.pm && typeof layer.pm.getShape === 'function') {
      return layer.pm.getShape();
    }
    if (typeof layer.getLatLng === 'function') return 'Marker';
    if (typeof layer.getLatLngs === 'function') return 'Polygon';
    return 'Drawing';
  }

  function registerKonvaShape(shape, panelKey) {
    const key = getKonvaKey(shape, panelKey);
    if (!key) return null;

    const shapeType = (shape && typeof shape.getAttr === 'function' && shape.getAttr('shapeType')) || 'drawing';
    const metadata = ensureKonvaMetadata(shape, panelKey, shapeType);

    let entry = entries.get(key);
    if (!entry) {
      entry = {
        id: key,
        type: 'konva',
        panelKey,
        shapeType,
        shape,
        name: metadata.name,
        origin: describePanel(panelKey),
        icon: iconForShape(shapeType, panelKey),
        createdAt: metadata.createdAt
      };
      entries.set(key, entry);
    } else {
      entry.shape = shape;
      entry.shapeType = shapeType;
      entry.icon = iconForShape(shapeType, panelKey);
      entry.origin = describePanel(panelKey);
      entry.name = metadata.name;
      entry.createdAt = metadata.createdAt;
    }

    updateLayersList();
    return entry;
  }

  function unregisterKonvaShape(shape, panelKey) {
    const key = getKonvaKey(shape, panelKey);
    if (!key) return;
    if (entries.delete(key)) {
      updateLayersList();
    }
  }

  function registerLeafletLayer(layer) {
    const key = getLeafletKey(layer);
    if (!key) return null;
    const shapeType = resolveLeafletShapeType(layer);
    const metadata = ensureLeafletMetadata(layer, shapeType);

    let entry = entries.get(key);
    if (!entry) {
      entry = {
        id: key,
        type: 'leaflet',
        panelKey: 'map',
        shapeType,
        layer,
        name: metadata.name,
        origin: 'Map',
        icon: iconForShape(shapeType, 'map'),
        createdAt: metadata.createdAt
      };
      entries.set(key, entry);
    } else {
      entry.layer = layer;
      entry.shapeType = shapeType;
      entry.icon = iconForShape(shapeType, 'map');
      entry.name = metadata.name;
      entry.createdAt = metadata.createdAt;
    }

    updateLayersList();
    return entry;
  }

  function unregisterLeafletLayer(layer) {
    const key = getLeafletKey(layer);
    if (!key) return;
    if (entries.delete(key)) {
      updateLayersList();
    }
  }

  function focusLayer(id) {
    const entry = entries.get(id);
    if (!entry) return;

    if (entry.type === 'konva' && entry.shape) {
      const router = window.drawingRouter;
      const panel = router && router.konvaManager ? router.konvaManager.getPanel(entry.panelKey) : null;
      if (panel && panel.transformer) {
        try {
          panel.transformer.nodes([entry.shape]);
          if (typeof panel.layer?.batchDraw === 'function') {
            panel.layer.batchDraw();
          }
        } catch (err) {
          console.warn('Failed to focus Konva layer', err);
        }
      }
    } else if (entry.type === 'leaflet' && entry.layer) {
      const router = window.drawingRouter;
      const mapInstance = (router && router.map) || (typeof map !== 'undefined' ? map : null);
      if (!mapInstance) return;
      try {
        if (typeof entry.layer.getBounds === 'function') {
          const bounds = entry.layer.getBounds();
          if (bounds && typeof bounds.isValid === 'function' && bounds.isValid()) {
            mapInstance.fitBounds(bounds.pad ? bounds.pad(0.1) : bounds);
          } else {
            mapInstance.fitBounds(bounds);
          }
        } else if (typeof entry.layer.getLatLng === 'function') {
          mapInstance.panTo(entry.layer.getLatLng());
        } else if (typeof entry.layer.getLatLngs === 'function' && typeof L !== 'undefined' && typeof L.latLngBounds === 'function') {
          const latlngs = entry.layer.getLatLngs();
          const flat = Array.isArray(latlngs) ? latlngs.flat(Infinity) : [];
          const points = flat.filter((pt) => pt && typeof pt.lat === 'number' && typeof pt.lng === 'number');
          if (points.length) {
            const bounds = L.latLngBounds(points);
            if (bounds.isValid()) {
              mapInstance.fitBounds(bounds.pad ? bounds.pad(0.1) : bounds);
            }
          }
        }
      } catch (err) {
        console.warn('Failed to focus Leaflet layer', err);
      }
    }
  }

  function removeLayer(id) {
    const entry = entries.get(id);
    if (!entry) return false;

    if (entry.type === 'konva' && entry.shape) {
      const router = window.drawingRouter;
      const panel = router && router.konvaManager ? router.konvaManager.getPanel(entry.panelKey) : null;
      if (!panel) return false;

      if (router && typeof router.recordCommand === 'function') {
        router.recordCommand({
          type: 'remove',
          panelKey: entry.panelKey,
          shape: entry.shape,
          undo: () => {
            panel.addShape(entry.shape);
          },
          redo: () => {
            panel.removeShape(entry.shape);
          }
        });
      }

      panel.removeShape(entry.shape);
      return true;
    }

    if (entry.type === 'leaflet' && entry.layer) {
      const router = window.drawingRouter;
      const mapInstance = (router && router.map) || (typeof map !== 'undefined' ? map : null);
      if (!mapInstance) return false;

      if (router && router.geomanLayers) {
        router.geomanLayers.delete(entry.layer);
      }

      if (router && typeof router.recordCommand === 'function') {
        router.recordCommand({
          type: 'remove-geoman',
          layer: entry.layer,
          undo: () => {
            entry.layer.addTo(mapInstance);
            if (router && router.geomanLayers) {
              router.geomanLayers.add(entry.layer);
            }
            registerLeafletLayer(entry.layer);
          },
          redo: () => {
            mapInstance.removeLayer(entry.layer);
            unregisterLeafletLayer(entry.layer);
            if (router && router.geomanLayers) {
              router.geomanLayers.delete(entry.layer);
            }
          }
        });
      }

      mapInstance.removeLayer(entry.layer);
      unregisterLeafletLayer(entry.layer);
      return true;
    }

    return false;
  }

  function getLayers() {
    return Array.from(entries.values()).sort((a, b) => b.createdAt - a.createdAt);
  }

  function clearAll() {
    if (entries.size === 0) return;
    entries.clear();
    updateLayersList();
  }

  return {
    registerKonvaShape,
    unregisterKonvaShape,
    registerLeafletLayer,
    unregisterLeafletLayer,
    removeLayer,
    focusLayer,
    getLayers,
    clearAll
  };
})();

window.drawingLayerRegistry = drawingLayerRegistry;

const imageUpload = document.getElementById('imageUpload');
const imageViewer = document.getElementById('imageViewer');
const imageCanvas = document.getElementById('imageCanvas');
const ctx = imageCanvas.getContext('2d');

function getCurrentTool() {
  return (window.drawingRouter && drawingRouter.state && drawingRouter.state.tool) || 'pan';
}

function getCanvasCoords(event, canvas) {
  const rect = canvas.getBoundingClientRect();
  const scaleX = canvas.width / rect.width;
  const scaleY = canvas.height / rect.height;

  const px = (event.clientX - rect.left) * scaleX;
  const py = (event.clientY - rect.top) * scaleY;
  return {
    x: (px - imagePanX) / imageZoom,
    y: (py - imagePanY) / imageZoom
  };
}

function worldToLayerCoords(worldX, worldY, layer, options = {}) {
  if (!layer) return null;

  const { allowOutside = false } = options;
  const w = layer.image.width * layer.scale;
  const h = layer.image.height * layer.scale;
  const centerX = layer.x + w / 2;
  const centerY = layer.y + h / 2;
  const angleRad = (layer.rotation || 0) * Math.PI / 180;
  const dx = worldX - centerX;
  const dy = worldY - centerY;

  const cos = Math.cos(angleRad);
  const sin = Math.sin(angleRad);
  const unrotatedX = dx * cos + dy * sin;
  const unrotatedY = -dx * sin + dy * cos;

  const scaledX = unrotatedX + w / 2;
  const scaledY = unrotatedY + h / 2;

  if (!allowOutside && (scaledX < 0 || scaledX > w || scaledY < 0 || scaledY > h)) {
    return null;
  }

  return {
    x: scaledX / layer.scale,
    y: scaledY / layer.scale
  };
}

function layerCoordsToWorld(point, layer) {
  if (!layer || !point) return null;

  const w = layer.image.width * layer.scale;
  const h = layer.image.height * layer.scale;
  const centerX = layer.x + w / 2;
  const centerY = layer.y + h / 2;
  const scaledX = point.x * layer.scale;
  const scaledY = point.y * layer.scale;
  const offsetX = scaledX - w / 2;
  const offsetY = scaledY - h / 2;
  const angleRad = (layer.rotation || 0) * Math.PI / 180;

  const cos = Math.cos(angleRad);
  const sin = Math.sin(angleRad);
  const rotatedX = offsetX * cos - offsetY * sin;
  const rotatedY = offsetX * sin + offsetY * cos;

  return {
    x: rotatedX + centerX,
    y: rotatedY + centerY
  };
}

function findTopVisibleLayerAt(worldX, worldY) {
  for (let i = imageLayers.length - 1; i >= 0; i--) {
    const layer = imageLayers[i];
    if (!layer.visible) continue;
    const localPoint = worldToLayerCoords(worldX, worldY, layer);
    if (localPoint) {
      return { layer, localPoint };
    }
  }
  return null;
}

function initializeCanvas() {
  const container = document.querySelector('.image-canvas-container');
  imageCanvas.width = container.clientWidth;
  imageCanvas.height = container.clientHeight;
  imageCanvas.style.width = container.clientWidth + 'px';
  imageCanvas.style.height = container.clientHeight + 'px';
}

window.addEventListener('resize', () => {
  if (imageLayers.length > 0) {
    initializeCanvas();
    redrawAllLayers();
  }
});

imageUpload.addEventListener('change', (e) => {
  const files = Array.from(e.target.files);
  files.forEach(file => {
    const reader = new FileReader();
    reader.onload = (event) => {
      const img = new Image();
      img.onload = () => {
        const layer = {
          id: Date.now() + Math.random(),
          name: file.name,
          image: img,
          x: 50,
          y: 50,
          opacity: 1.0,
          visible: true,
          scale: 1.0,
          rotation: 0
        };
        
        imageLayers.push(layer);
        updateLayersList();
        
        if (imageLayers.length === 1) {
          document.querySelector('.no-image').style.display = 'none';
          document.querySelector('.image-canvas-container').style.display = 'flex';
          imagePanel.classList.remove('hidden');
          initializeCanvas();
        }
        
        redrawAllLayers();
      };
      img.src = event.target.result;
    };
    reader.readAsDataURL(file);
  });
  e.target.value = '';
});

function addProtractorImage() {
  const img = new Image();
  img.onload = () => {
    const layer = {
      id: Date.now() + Math.random(),
      name: 'Protractor',
      image: img,
      x: 50,
      y: 50,
      opacity: 1.0,
      visible: true,
      scale: 1.0,
      rotation: 0
    };
    
    imageLayers.push(layer);
    updateLayersList();
    
    if (imageLayers.length === 1) {
      document.querySelector('.no-image').style.display = 'none';
      document.querySelector('.image-canvas-container').style.display = 'flex';
      imagePanel.classList.remove('hidden');
      initializeCanvas();
    }
    
    redrawAllLayers();
  };
  img.onerror = () => {
    alert('Failed to load protractor image. Please make sure protractor.png exists in the same directory as this file.');
  };
  img.src = 'protractor.png';
}

const imageCanvasContainer = document.querySelector('.image-canvas-container');

['dragenter', 'dragover', 'dragleave', 'drop'].forEach(eventName => {
  document.addEventListener(eventName, preventDefaults, false);
});

function preventDefaults(e) {
  e.preventDefault();
  e.stopPropagation();
}

['dragenter', 'dragover'].forEach(eventName => {
  imageCanvasContainer.addEventListener(eventName, highlight, false);
});

['dragleave', 'drop'].forEach(eventName => {
  imageCanvasContainer.addEventListener(eventName, unhighlight, false);
});

['dragenter', 'dragover'].forEach(eventName => {
  imageCanvas.addEventListener(eventName, highlight, false);
});

['dragleave', 'drop'].forEach(eventName => {
  imageCanvas.addEventListener(eventName, unhighlight, false);
});

function highlight(e) {
  imageCanvasContainer.classList.add('drag-over');
}

function unhighlight(e) {
  imageCanvasContainer.classList.remove('drag-over');
}

imageCanvasContainer.addEventListener('drop', handleDrop, false);
imageCanvas.addEventListener('drop', (e) => {
  e.stopPropagation();
  handleDrop(e);
}, false);

function handleDrop(e) {
  e.preventDefault();
  e.stopPropagation();
  const dt = e.dataTransfer;
  const files = Array.from(dt.files);
  
  const imageFiles = files.filter(file => file.type.startsWith('image/'));
  
  if (imageFiles.length === 0) {
    alert('Please drop only image files.');
    return;
  }
  
  imageFiles.forEach(file => {
    const reader = new FileReader();
    reader.onload = (event) => {
      const img = new Image();
      img.onload = () => {
        const layer = {
          id: Date.now() + Math.random(),
          name: file.name,
          image: img,
          x: 50,
          y: 50,
          opacity: 1.0,
          visible: true,
          scale: 1.0,
          rotation: 0
        };
        
        imageLayers.push(layer);
        updateLayersList();
        
        if (imageLayers.length === 1) {
          document.querySelector('.no-image').style.display = 'none';
          document.querySelector('.image-canvas-container').style.display = 'flex';
          imagePanel.classList.remove('hidden');
          initializeCanvas();
        }
        
        redrawAllLayers();
      };
      img.src = event.target.result;
    };
    reader.readAsDataURL(file);
  });
}

function updateLayersList() {
  const list = document.getElementById('layersList');
  if (!list) return;

  const drawingLayers = drawingLayerRegistry.getLayers();
  const hasImages = imageLayers.length > 0;
  const hasDrawings = drawingLayers.length > 0;

  if (!hasImages && !hasDrawings) {
    list.innerHTML = '<p class="no-layers">No layers yet</p>';
    return;
  }

  list.innerHTML = '';

  drawingLayers.forEach((layer) => {
    const div = document.createElement('div');
    div.className = 'layer-item drawing-layer';
    div.onclick = () => drawingLayerRegistry.focusLayer(layer.id);

    const preview = document.createElement('div');
    preview.className = 'layer-preview drawing-preview';
    preview.textContent = layer.icon || '✏️';
    div.appendChild(preview);

    const info = document.createElement('div');
    info.className = 'layer-info';

    const name = document.createElement('div');
    name.className = 'layer-name';
    name.textContent = layer.name;
    info.appendChild(name);

    if (layer.origin) {
      const meta = document.createElement('div');
      meta.className = 'layer-meta';
      meta.textContent = layer.origin;
      info.appendChild(meta);
    }

    div.appendChild(info);

    const controls = document.createElement('div');
    controls.className = 'layer-controls';

    const removeBtn = document.createElement('button');
    removeBtn.className = 'layer-btn';
    removeBtn.textContent = '×';
    removeBtn.title = 'Remove drawing';
    removeBtn.onclick = (event) => removeDrawingLayer(layer.id, event);
    controls.appendChild(removeBtn);

    div.appendChild(controls);
    list.appendChild(div);
  });

  [...imageLayers].reverse().forEach((layer) => {
    const div = document.createElement('div');
    div.className = `layer-item ${selectedLayerId === layer.id ? 'active' : ''}`;
    div.onclick = () => selectLayer(layer.id);

    const canvas = document.createElement('canvas');
    canvas.width = 40;
    canvas.height = 40;
    const ctx = canvas.getContext('2d');

    const scale = Math.min(40 / layer.image.width, 40 / layer.image.height);
    const w = layer.image.width * scale;
    const h = layer.image.height * scale;
    ctx.drawImage(layer.image, (40 - w) / 2, (40 - h) / 2, w, h);

    div.innerHTML = `
      <span class="layer-visibility" onclick="toggleLayerVisibility(${layer.id}, event)" title="${layer.visible ? 'Hide' : 'Show'}">
        ${layer.visible ? '👁️' : '🚫'}
      </span>
      <img class="layer-preview" src="${canvas.toDataURL()}" alt="preview"/>
      <div class="layer-info">
        <div class="layer-name" title="${layer.name}">${layer.name}</div>
      </div>
      <div class="layer-controls">
        <div class="layer-control-row">
          <span class="control-label">Opacity:</span>
          <input type="range" min="0" max="100" value="${layer.opacity * 100}"
                 onchange="updateLayerOpacity(${layer.id}, this.value)"
                 oninput="updateLayerOpacity(${layer.id}, this.value)"
                 onclick="event.stopPropagation()"
                 title="Opacity: ${Math.round(layer.opacity * 100)}%"/>
        </div>
        <div class="layer-control-row">
          <span class="control-label">Scale:</span>
          <input type="range" min="10" max="300" value="${layer.scale * 100}"
                 onchange="updateLayerScale(${layer.id}, this.value)"
                 oninput="updateLayerScale(${layer.id}, this.value)"
                 onclick="event.stopPropagation()"
                 title="Scale: ${Math.round(layer.scale * 100)}%"/>
        </div>
        <div class="layer-control-row">
          <span class="control-label">Rotation:</span>
          <button class="layer-btn" onclick="rotateLayerLeft(${layer.id}, event)" title="Rotate left 5°">↶</button>
          <button class="layer-btn" onclick="rotateLayerRight(${layer.id}, event)" title="Rotate right 5°">↷</button>
          <button class="layer-btn" onclick="rotateLayerFineLeft(${layer.id}, event)" title="Rotate left 1°">↶</button>
          <button class="layer-btn" onclick="rotateLayerFineRight(${layer.id}, event)" title="Rotate right 1°">↷</button>
          <button class="layer-btn" onclick="resetLayerRotation(${layer.id}, event)" title="Reset rotation">⟲</button>
        </div>
        <div class="layer-control-row">
          <button class="layer-btn" onclick="moveLayerUp(${layer.id}, event)" title="Move up">▲</button>
          <button class="layer-btn" onclick="moveLayerDown(${layer.id}, event)" title="Move down">▼</button>
          <button class="layer-btn" onclick="removeLayer(${layer.id}, event)" title="Remove">×</button>
        </div>
      </div>
    `;

    list.appendChild(div);
  });
}

function removeDrawingLayer(layerId, event) {
  if (event) {
    event.stopPropagation();
    event.preventDefault();
  }
  drawingLayerRegistry.removeLayer(layerId);
}

function selectLayer(layerId) {
  selectedLayerId = layerId;
  updateLayersList();
}

function toggleLayerVisibility(layerId, event) {
  event.stopPropagation();
  const layer = imageLayers.find(l => l.id === layerId);
  if (layer) {
    layer.visible = !layer.visible;
    updateLayersList();
    redrawAllLayers();
  }
}

function updateLayerOpacity(layerId, value) {
  const layer = imageLayers.find(l => l.id === layerId);
  if (layer) {
    layer.opacity = value / 100;
    redrawAllLayers();
  }
}

function updateLayerScale(layerId, value) {
  const layer = imageLayers.find(l => l.id === layerId);
  if (layer) {
    layer.scale = value / 100;
    redrawAllLayers();
  }
}

function rotateLayerLeft(layerId, event) {
  event.stopPropagation();
  const layer = imageLayers.find(l => l.id === layerId);
  if (layer) {
    layer.rotation = (layer.rotation || 0) - 5;
    if (layer.rotation < 0) layer.rotation += 360;
    redrawAllLayers();
    updateLayersList();
  }
}

function rotateLayerRight(layerId, event) {
  event.stopPropagation();
  const layer = imageLayers.find(l => l.id === layerId);
  if (layer) {
    layer.rotation = (layer.rotation || 0) + 5;
    if (layer.rotation >= 360) layer.rotation -= 360;
    redrawAllLayers();
    updateLayersList();
  }
}

function rotateLayerFineLeft(layerId, event) {
  event.stopPropagation();
  const layer = imageLayers.find(l => l.id === layerId);
  if (layer) {
    layer.rotation = (layer.rotation || 0) - 1;
    if (layer.rotation < 0) layer.rotation += 360;
    redrawAllLayers();
    updateLayersList();
  }
}

function rotateLayerFineRight(layerId, event) {
  event.stopPropagation();
  const layer = imageLayers.find(l => l.id === layerId);
  if (layer) {
    layer.rotation = (layer.rotation || 0) + 1;
    if (layer.rotation >= 360) layer.rotation -= 360;
    redrawAllLayers();
    updateLayersList();
  }
}

function resetLayerRotation(layerId, event) {
  event.stopPropagation();
  const layer = imageLayers.find(l => l.id === layerId);
  if (layer) {
    layer.rotation = 0;
    redrawAllLayers();
    updateLayersList();
  }
}

function moveLayerUp(layerId, event) {
  event.stopPropagation();
  const index = imageLayers.findIndex(l => l.id === layerId);
  if (index < imageLayers.length - 1) {
    [imageLayers[index], imageLayers[index + 1]] = [imageLayers[index + 1], imageLayers[index]];
    updateLayersList();
    redrawAllLayers();
  }
}

function moveLayerDown(layerId, event) {
  event.stopPropagation();
  const index = imageLayers.findIndex(l => l.id === layerId);
  if (index > 0) {
    [imageLayers[index], imageLayers[index - 1]] = [imageLayers[index - 1], imageLayers[index]];
    updateLayersList();
    redrawAllLayers();
  }
}

function removeLayer(layerId, event) {
  event.stopPropagation();
  imageLayers = imageLayers.filter(l => l.id !== layerId);
  if (selectedLayerId === layerId) selectedLayerId = null;
  updateLayersList();

  if (imageLayers.length === 0) {
    document.querySelector('.no-image').style.display = 'flex';
    document.querySelector('.image-canvas-container').style.display = 'none';
  } else {
    redrawAllLayers();
  }
}

function deselectImageLayer() {
  if (selectedLayerId == null) return;
  selectedLayerId = null;
  updateLayersList();
  redrawAllLayers();
}

window.deselectImageLayer = deselectImageLayer;

<<<<<<< HEAD
function fastRedrawAllLayers() {
  const container = document.querySelector('.image-canvas-container');
  const dpr = window.devicePixelRatio || 1;
  const canvasWidth = container.clientWidth;
  const canvasHeight = container.clientHeight;

  imageCanvas.width = canvasWidth * dpr;
  imageCanvas.height = canvasHeight * dpr;
  imageCanvas.style.width = canvasWidth + 'px';
  imageCanvas.style.height = canvasHeight + 'px';

  ctx.scale(dpr, dpr);
  ctx.clearRect(0, 0, canvasWidth, canvasHeight);

  // Pan and zoom transform
  ctx.save();
  ctx.translate(imagePanX, imagePanY);
  ctx.scale(imageZoom, imageZoom);

  // World transform (centers content)
  ctx.translate(-world.x, -world.y);

=======
function redrawAllLayers() {
  ctx.setTransform(1, 0, 0, 1, 0, 0);
  ctx.clearRect(0, 0, imageCanvas.width, imageCanvas.height);
  ctx.setTransform(imageZoom, 0, 0, imageZoom, imagePanX, imagePanY);
  
>>>>>>> a6eceaac
  imageLayers.forEach(layer => {
    if (layer.visible) {
      ctx.save();
      
      // Apply rotation around the center of the image
      const w = layer.image.width * layer.scale;
      const h = layer.image.height * layer.scale;
      const centerX = layer.x + w / 2;
      const centerY = layer.y + h / 2;
      
      ctx.translate(centerX, centerY);
      ctx.rotate((layer.rotation || 0) * Math.PI / 180);
      ctx.translate(-centerX, -centerY);
      
      ctx.globalAlpha = layer.opacity;
      ctx.drawImage(layer.image, layer.x, layer.y, w, h);
      
      ctx.restore();
      
      if (layer.id === selectedLayerId) {
        ctx.save();
        ctx.globalAlpha = 1.0;
        
        // Draw bounding box with rotation
        ctx.translate(centerX, centerY);
        ctx.rotate((layer.rotation || 0) * Math.PI / 180);
        ctx.translate(-centerX, -centerY);
        
        ctx.strokeStyle = '#9D2235';
        ctx.lineWidth = Math.max(1, 2 / imageZoom);
        ctx.setLineDash([10, 5]);
        ctx.strokeRect(layer.x, layer.y, w, h);
        ctx.setLineDash([]);
        
        const handleSize = 8 / imageZoom;
        ctx.fillStyle = '#9D2235';
        ctx.strokeStyle = '#fff';
        ctx.lineWidth = Math.max(1, 2 / imageZoom);
        
        // Corner resize handles
        ctx.beginPath();
        ctx.arc(layer.x, layer.y, handleSize, 0, Math.PI * 2);
        ctx.fill();
        ctx.stroke();
        
        ctx.beginPath();
        ctx.arc(layer.x + w, layer.y, handleSize, 0, Math.PI * 2);
        ctx.fill();
        ctx.stroke();
        
        ctx.beginPath();
        ctx.arc(layer.x, layer.y + h, handleSize, 0, Math.PI * 2);
        ctx.fill();
        ctx.stroke();
        
        ctx.beginPath();
        ctx.arc(layer.x + w, layer.y + h, handleSize, 0, Math.PI * 2);
        ctx.fill();
        ctx.stroke();
        
        ctx.restore();
      }
    }
  });
  
  ctx.setTransform(1, 0, 0, 1, 0, 0);
}

function redrawAllLayers() {
  const newWorld = calculateTotalBoundingBox();
  Object.assign(world, newWorld);

  const container = document.querySelector('.image-canvas-container');
  const dpr = window.devicePixelRatio || 1;
  const canvasWidth = container.clientWidth;
  const canvasHeight = container.clientHeight;

  imageCanvas.width = canvasWidth * dpr;
  imageCanvas.height = canvasHeight * dpr;
  imageCanvas.style.width = canvasWidth + 'px';
  imageCanvas.style.height = canvasHeight + 'px';

  ctx.scale(dpr, dpr);
  ctx.clearRect(0, 0, canvasWidth, canvasHeight);

  // Pan and zoom transform
  ctx.save();
  ctx.translate(imagePanX, imagePanY);
  ctx.scale(imageZoom, imageZoom);

  // World transform (centers content)
  ctx.translate(-world.x, -world.y);

  imageLayers.forEach(layer => {
    if (layer.visible) {
      ctx.save();

      const w = layer.image.width * layer.scale;
      const h = layer.image.height * layer.scale;
      const centerX = layer.x + w / 2;
      const centerY = layer.y + h / 2;

      ctx.translate(centerX, centerY);
      ctx.rotate((layer.rotation || 0) * Math.PI / 180);
      ctx.translate(-centerX, -centerY);

      ctx.globalAlpha = layer.opacity;
      ctx.drawImage(layer.image, layer.x, layer.y, w, h);

      ctx.restore();

      if (layer.id === selectedLayerId) {
        ctx.save();
        ctx.globalAlpha = 1.0;

        ctx.translate(centerX, centerY);
        ctx.rotate((layer.rotation || 0) * Math.PI / 180);
        ctx.translate(-centerX, -centerY);

        ctx.strokeStyle = '#9D2235';
        ctx.lineWidth = Math.max(1, 2 / imageZoom);
        ctx.setLineDash([10 / imageZoom, 5 / imageZoom]);
        ctx.strokeRect(layer.x, layer.y, w, h);
        ctx.setLineDash([]);

        const handleSize = 8 / imageZoom;
        ctx.fillStyle = '#9D2235';
        ctx.strokeStyle = '#fff';
        ctx.lineWidth = Math.max(1, 1 / imageZoom);

        const handles = [
          { x: layer.x, y: layer.y },
          { x: layer.x + w, y: layer.y },
          { x: layer.x, y: layer.y + h },
          { x: layer.x + w, y: layer.y + h },
        ];

        handles.forEach(handle => {
          ctx.beginPath();
          ctx.arc(handle.x, handle.y, handleSize, 0, Math.PI * 2);
          ctx.fill();
          ctx.stroke();
        });

        ctx.restore();
      }
    }
  });

  ctx.restore(); // Restore from pan/zoom/world transform
}

function getResizeHandle(x, y, layer) {
  const handleSize = 8;
  const w = layer.image.width * layer.scale;
  const h = layer.image.height * layer.scale;
  
  // Transform point to account for rotation
  const centerX = layer.x + w / 2;
  const centerY = layer.y + h / 2;
  const angle = -(layer.rotation || 0) * Math.PI / 180;
  
  const dx = x - centerX;
  const dy = y - centerY;
  const rotatedX = dx * Math.cos(angle) - dy * Math.sin(angle) + centerX;
  const rotatedY = dx * Math.sin(angle) + dy * Math.cos(angle) + centerY;
  
  if (Math.sqrt(Math.pow(rotatedX - layer.x, 2) + Math.pow(rotatedY - layer.y, 2)) <= handleSize) {
    return 'tl';
  }
  if (Math.sqrt(Math.pow(rotatedX - (layer.x + w), 2) + Math.pow(rotatedY - layer.y, 2)) <= handleSize) {
    return 'tr';
  }
  if (Math.sqrt(Math.pow(rotatedX - layer.x, 2) + Math.pow(rotatedY - (layer.y + h), 2)) <= handleSize) {
    return 'bl';
  }
  if (Math.sqrt(Math.pow(rotatedX - (layer.x + w), 2) + Math.pow(rotatedY - (layer.y + h), 2)) <= handleSize) {
    return 'br';
  }
  
  return null;
}

function getRotateHandle(x, y, layer) {
  // Function removed - rotation now handled by buttons
  return false;
}

imageCanvas.addEventListener('mousedown', (e) => {
  const tool = getCurrentTool();

  if (tool === 'note') {
    const rect = imageCanvas.getBoundingClientRect();
    const x = e.clientX - rect.left;
    const y = e.clientY - rect.top;
    createStickyNote(x, y, document.querySelector('.image-canvas-container'));
    return;
  }

  if (tool === 'pan') {
    const coords = getCanvasCoords(e, imageCanvas);
    
    if (selectedLayerId) {
      const selectedLayer = imageLayers.find(l => l.id === selectedLayerId);
      if (selectedLayer && selectedLayer.visible) {
        const handle = getResizeHandle(coords.x, coords.y, selectedLayer);
        if (handle) {
          isResizingLayer = true;
          resizeHandle = handle;
          resizeStartX = coords.x;
          resizeStartY = coords.y;
          resizeStartScale = selectedLayer.scale;
          resizeStartLayerX = selectedLayer.x;
          resizeStartLayerY = selectedLayer.y;
          return;
        }
      }
    }
    
    for (let i = imageLayers.length - 1; i >= 0; i--) {
      const layer = imageLayers[i];
      if (!layer.visible) continue;
      
      const right = layer.x + layer.image.width * layer.scale;
      const bottom = layer.y + layer.image.height * layer.scale;
      
      if (coords.x >= layer.x && coords.x <= right &&
          coords.y >= layer.y && coords.y <= bottom) {
        isDraggingLayer = true;
        selectedLayerId = layer.id;
        dragOffsetX = coords.x - layer.x;
        dragOffsetY = coords.y - layer.y;
        updateLayersList();
        return;
      }
    }
  }
  
});

imageCanvas.addEventListener('mousemove', (e) => {
  const tool = getCurrentTool();
  const coords = getCanvasCoords(e, imageCanvas);

  if (tool === 'pan' && selectedLayerId && !isDraggingLayer && !isResizingLayer) {
    const selectedLayer = imageLayers.find(l => l.id === selectedLayerId);
    if (selectedLayer && selectedLayer.visible) {
      const handle = getResizeHandle(coords.x, coords.y, selectedLayer);
      if (handle === 'tl' || handle === 'br') {
        imageCanvas.style.cursor = 'nwse-resize';
      } else if (handle === 'tr' || handle === 'bl') {
        imageCanvas.style.cursor = 'nesw-resize';
      } else {
        imageCanvas.style.cursor = 'grab';
      }
    }
  }
  
  if (isDraggingLayer && selectedLayerId) {
    const layer = imageLayers.find(l => l.id === selectedLayerId);
    if (layer) {
      layer.x = coords.x - dragOffsetX;
      layer.y = coords.y - dragOffsetY;
      fastRedrawAllLayers();
    }
  } else if (isResizingLayer && selectedLayerId) {
    const layer = imageLayers.find(l => l.id === selectedLayerId);
    if (layer) {
      const dx = coords.x - resizeStartX;
      const dy = coords.y - resizeStartY;
      
      let scaleChange = 0;
      
      if (resizeHandle === 'br') {
        scaleChange = (dx + dy) / (layer.image.width + layer.image.height);
      } else if (resizeHandle === 'tl') {
        scaleChange = (-dx - dy) / (layer.image.width + layer.image.height);
        const newScale = Math.max(0.1, resizeStartScale + scaleChange);
        layer.x = resizeStartLayerX - (newScale - resizeStartScale) * layer.image.width;
        layer.y = resizeStartLayerY - (newScale - resizeStartScale) * layer.image.height;
      } else if (resizeHandle === 'tr') {
        scaleChange = (dx - dy) / (layer.image.width + layer.image.height);
        const newScale = Math.max(0.1, resizeStartScale + scaleChange);
        layer.y = resizeStartLayerY - (newScale - resizeStartScale) * layer.image.height;
      } else if (resizeHandle === 'bl') {
        scaleChange = (-dx + dy) / (layer.image.width + layer.image.height);
        const newScale = Math.max(0.1, resizeStartScale + scaleChange);
        layer.x = resizeStartLayerX - (newScale - resizeStartScale) * layer.image.width;
      }
      
      layer.scale = Math.max(0.1, Math.min(3, resizeStartScale + scaleChange));
      redrawAllLayers();
      updateLayersList();
    }
  }
});

imageCanvas.addEventListener('mouseup', (e) => {
  const tool = getCurrentTool();
  if (isDraggingLayer) {
    isDraggingLayer = false;
    redrawAllLayers(); // Final redraw to update world bounds
  } else if (isResizingLayer) {
    isResizingLayer = false;
    resizeHandle = null;
    redrawAllLayers(); // Final redraw to update world bounds
  }

  if (tool === 'pan') {
    imageCanvas.style.cursor = 'grab';
  }
});<|MERGE_RESOLUTION|>--- conflicted
+++ resolved
@@ -888,7 +888,6 @@
 
 window.deselectImageLayer = deselectImageLayer;
 
-<<<<<<< HEAD
 function fastRedrawAllLayers() {
   const container = document.querySelector('.image-canvas-container');
   const dpr = window.devicePixelRatio || 1;
@@ -911,13 +910,6 @@
   // World transform (centers content)
   ctx.translate(-world.x, -world.y);
 
-=======
-function redrawAllLayers() {
-  ctx.setTransform(1, 0, 0, 1, 0, 0);
-  ctx.clearRect(0, 0, imageCanvas.width, imageCanvas.height);
-  ctx.setTransform(imageZoom, 0, 0, imageZoom, imagePanX, imagePanY);
-  
->>>>>>> a6eceaac
   imageLayers.forEach(layer => {
     if (layer.visible) {
       ctx.save();
